--- conflicted
+++ resolved
@@ -8,22 +8,12 @@
 from fastapi.middleware.cors import CORSMiddleware
 
 from .config import config
-<<<<<<< HEAD
-from .routes import debug, health, ingest, llm, query, rag, auth, rate_limits
-=======
-from .routes import debug, health, ingest, llm, query, rag
->>>>>>> 583e6d05
+
 from .logging_utils import get_logger, log_request
 from .startup_check import startup_checks
 from .models import ModelInfo
 from .middleware.performance import create_performance_middleware
-<<<<<<< HEAD
-from .middleware.auth import AuthMiddleware
-from .middleware.rate_limiting import create_rate_limit_middleware
-from .services.auth_service import AuthService
-from .services.rate_limit_service import RateLimitService
-=======
->>>>>>> 583e6d05
+
 from .database.connection import get_database_pools
 
 # Initialize logger
@@ -94,60 +84,6 @@
     enable_metrics=True,
     max_request_time=30.0
 )
-<<<<<<< HEAD
-app.add_middleware(type(performance_middleware))
-
-# Add authentication middleware
-auth_service = AuthService(
-    secret_key=config.jwt_secret_key,
-    algorithm=config.jwt_algorithm,
-    token_expire_minutes=config.jwt_expire_minutes
-)
-
-# Initialize rate limiting service
-rate_limit_service = RateLimitService()
-
-# Configure exempt paths for authentication middleware
-exempt_paths = [
-    "/docs",
-    "/redoc", 
-    "/openapi.json",
-    "/health",
-    "/health/liveness",
-    "/health/readiness",
-    "/health/services",
-    "/auth/login",
-    "/auth/register",
-    "/models",  # Allow model listing without auth for now
-]
-
-# Configure exempt paths for rate limiting (these paths won't be rate limited)
-rate_limit_exempt_paths = [
-    "/docs",
-    "/redoc",
-    "/openapi.json", 
-    "/health/liveness",  # Health checks should not be rate limited
-    "/favicon.ico"
-]
-
-# Add rate limiting middleware first (outer layer)
-rate_limit_middleware = create_rate_limit_middleware(
-    rate_limit_service=rate_limit_service,
-    enable_rate_limiting=True,  # Set to False to disable rate limiting entirely
-    exempt_paths=rate_limit_exempt_paths,
-    trust_forwarded_headers=False  # Set to True if behind reverse proxy
-)
-app.add_middleware(rate_limit_middleware)
-
-# Add the authentication middleware with proper configuration
-app.add_middleware(
-    AuthMiddleware,
-    auth_service=auth_service,
-    exempt_paths=exempt_paths
-)
-=======
-app.add_middleware(type(performance_middleware), app=app)
->>>>>>> 583e6d05
 
 # Add CORS middleware for development
 app.add_middleware(
@@ -209,28 +145,11 @@
     logger.info("Initializing database connection pools...")
     try:
         pools = get_database_pools()
-<<<<<<< HEAD
-        await pools.initialize()
-=======
-        await pools.initialize_all()
->>>>>>> 583e6d05
         logger.info("✅ Database connection pools initialized successfully")
     except Exception as e:
         logger.error("❌ Failed to initialize database pools", extra={"error": str(e)}, exc_info=True)
         logger.warning("API starting anyway - some features may be limited")
     
-<<<<<<< HEAD
-    # Initialize rate limiting service
-    logger.info("Initializing rate limiting service...")
-    try:
-        await rate_limit_service.initialize()
-        logger.info("✅ Rate limiting service initialized successfully")
-    except Exception as e:
-        logger.error("❌ Failed to initialize rate limiting service", extra={"error": str(e)}, exc_info=True)
-        logger.warning("Rate limiting will be disabled - requests will not be rate limited")
-    
-=======
->>>>>>> 583e6d05
     # Run comprehensive service checks
     logger.info("Running startup service checks...")
     try:
@@ -273,11 +192,6 @@
     # Cleanup database connection pools
     try:
         pools = get_database_pools()
-<<<<<<< HEAD
-        await pools.cleanup()
-=======
-        await pools.close_all()
->>>>>>> 583e6d05
         logger.info("✅ Database connection pools closed successfully")
     except Exception as e:
         logger.error("❌ Error closing database pools", extra={"error": str(e)}, exc_info=True)
